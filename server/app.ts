import express from 'express'

import createError from 'http-errors'

import FormEngine from '@form-engine/core/FormEngine'
import { ExpressFrameworkAdapter } from '@form-engine-express-nunjucks/index'
import { govukComponents } from '@form-engine-govuk-components/index'
import nunjucksSetup from './utils/nunjucksSetup'
import errorHandler from './routes/error/errorHandler'
import { appInsightsMiddleware } from './utils/azureAppInsights'
import authorisationMiddleware from './middleware/authorisationMiddleware'
import { autosaveMiddleware, prefetchAnswersMiddleware } from './middleware/autosaveMiddleware'

import setUpAuthentication from './middleware/setUpAuthentication'
import setUpCsrf from './middleware/setUpCsrf'
import setUpCurrentUser from './middleware/setUpCurrentUser'
import setUpHealthChecks from './middleware/setUpHealthChecks'
import setUpStaticResources from './middleware/setUpStaticResources'
import setUpWebRequestParsing from './middleware/setupRequestParsing'
import setUpWebSecurity from './middleware/setUpWebSecurity'
import setUpWebSession from './middleware/setUpWebSession'

import routes from './routes'
import type { Services } from './services'
import logger from '../logger'

export default function createApp(services: Services): express.Application {
  const app = express()

  app.set('json spaces', 2)
  app.set('trust proxy', true)
  app.set('port', process.env.PORT || 3000)

  // Setup middleware
  app.use(appInsightsMiddleware())
  app.use(setUpHealthChecks(services.applicationInfo))
  app.use(setUpWebSecurity())
  app.use(setUpWebSession())
  app.use(setUpWebRequestParsing())
  app.use(setUpStaticResources())

  // Configure Nunjucks and get environment for form engine
  const nunjucksEnv = nunjucksSetup(app)

  app.use(setUpAuthentication())
  app.use(authorisationMiddleware())
  app.use(setUpCsrf())
  app.use(setUpCurrentUser())

<<<<<<< HEAD
  app.use((_req, res, next) => {
    res.locals.assessmentService = services.assessmentService
    next()
  })
  app.use(autosaveMiddleware())
  app.use(prefetchAnswersMiddleware())

=======
  const formEngine = new FormEngine({
    logger,
    frameworkAdapter: ExpressFrameworkAdapter.configure({
      nunjucksEnv,
      defaultTemplate: 'partials/form-step',
    }),
  })
    .registerComponents(govukComponents)

  // Mount routes
>>>>>>> 2aaea697
  app.use(routes(services))
  app.use(formEngine.getRouter() as express.Router)

  app.use((req, res, next) => next(createError(404, 'Not found')))
  app.use(errorHandler(process.env.NODE_ENV === 'production'))

  return app
}<|MERGE_RESOLUTION|>--- conflicted
+++ resolved
@@ -47,7 +47,6 @@
   app.use(setUpCsrf())
   app.use(setUpCurrentUser())
 
-<<<<<<< HEAD
   app.use((_req, res, next) => {
     res.locals.assessmentService = services.assessmentService
     next()
@@ -55,7 +54,6 @@
   app.use(autosaveMiddleware())
   app.use(prefetchAnswersMiddleware())
 
-=======
   const formEngine = new FormEngine({
     logger,
     frameworkAdapter: ExpressFrameworkAdapter.configure({
@@ -66,7 +64,6 @@
     .registerComponents(govukComponents)
 
   // Mount routes
->>>>>>> 2aaea697
   app.use(routes(services))
   app.use(formEngine.getRouter() as express.Router)
 
