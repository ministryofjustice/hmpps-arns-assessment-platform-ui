--- conflicted
+++ resolved
@@ -57,14 +57,13 @@
   njkEnv.addFilter('assetMap', (url: string) => assetManifest[url] || url)
   njkEnv.addFilter('json', (obj, spaces = 2) => JSON.stringify(obj, null, spaces))
 
-<<<<<<< HEAD
   // Global function to get the current request's operation ID for support purposes
   njkEnv.addGlobal('getRequestId', () => {
     const context = getCorrelationContext()
 
     return context?.operation?.id ?? 'unavailable'
   })
-=======
+
   // Map navigation data structure (path → url) for nav-list-item macro
   interface NavItem {
     path: string
@@ -108,5 +107,4 @@
   njkEnv.addFilter('isDeepestActive', isDeepestActive)
 
   return njkEnv
->>>>>>> d33b253f
 }