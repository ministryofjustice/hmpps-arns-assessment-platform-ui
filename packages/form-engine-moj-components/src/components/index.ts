import { ComponentRegistryEntry } from '@form-engine/registry/types/components.type'

import { mojAlert } from './alert/mojAlert'
import { mojCard } from './card/mojCard'
import { mojCardGroup } from './card-group/mojCardGroup'
import { mojDatePicker } from './date-picker/mojDatePicker'
import { mojSideNavigation } from './side-navigation/mojSideNavigation'
import { mojSubNavigation } from './sub-navigation/mojSubNavigation'

// Re-export types for consumers
export type { MOJAlert, MOJAlertVariant, MOJAlertHeadingTag } from './alert/mojAlert'
export type { MOJCard, MOJCardHeading, MOJCardDescription } from './card/mojCard'
export type {
  MOJCardGroup,
  MOJCardGroupItem,
  MOJCardGroupItemHeading,
  MOJCardGroupItemDescription,
} from './card-group/mojCardGroup'
export type {
  MOJDatePicker,
  MOJDatePickerLabel,
  MOJDatePickerHint,
  MOJDatePickerFormGroup,
} from './date-picker/mojDatePicker'
export type {
  MOJSideNavigation,
  MOJSideNavigationItem,
  MOJSideNavigationSection,
  MOJSideNavigationHeading,
} from './side-navigation/mojSideNavigation'
export type { MOJSubNavigation, MOJSubNavigationItem } from './sub-navigation/mojSubNavigation'

/** All MOJ component definitions */
export const mojComponents: ComponentRegistryEntry<any>[] = [
<<<<<<< HEAD
=======
  mojAlert,
>>>>>>> a7a71bf7
  mojCard,
  mojCardGroup,
  mojDatePicker,
  mojSideNavigation,
<<<<<<< HEAD
  mojSubNavigation,
=======
>>>>>>> a7a71bf7
]<|MERGE_RESOLUTION|>--- conflicted
+++ resolved
@@ -32,16 +32,10 @@
 
 /** All MOJ component definitions */
 export const mojComponents: ComponentRegistryEntry<any>[] = [
-<<<<<<< HEAD
-=======
   mojAlert,
->>>>>>> a7a71bf7
   mojCard,
   mojCardGroup,
   mojDatePicker,
   mojSideNavigation,
-<<<<<<< HEAD
   mojSubNavigation,
-=======
->>>>>>> a7a71bf7
 ]