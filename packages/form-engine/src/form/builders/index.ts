--- conflicted
+++ resolved
@@ -1,11 +1,8 @@
 import { isFieldBlockDefinition } from '@form-engine/form/typeguards/structures'
-<<<<<<< HEAD
 import { ReferenceBuilder } from './ReferenceBuilder'
 import { ScopedReferenceBuilder } from './ScopedReferenceBuilder'
 import { ChainableExpr, ChainableRef, ChainableScopedRef } from './types'
-=======
 import { FormPackage } from '@form-engine/core/types/engine.type'
->>>>>>> e5836d0c
 import { finaliseBuilders } from './utils/finaliseBuilders'
 import {
   BlockDefinition,
@@ -277,24 +274,16 @@
  *   fallback: [block({ variant: 'html', content: 'No items found' })]
  * })
  */
-<<<<<<< HEAD
-export function Collection<T = any>({
-=======
+
 export function Collection<T = any, F = T>({
->>>>>>> e5836d0c
   collection,
   template,
   fallback,
 }: {
   collection: ReferenceExpr | PipelineExpr | ChainableRef | ChainableExpr<any> | any[]
   template: T[]
-<<<<<<< HEAD
-  fallback?: T[]
-}): CollectionExpr<T> {
-=======
   fallback?: F[]
 }): CollectionExpr<T, F> {
->>>>>>> e5836d0c
   return {
     type: ExpressionType.COLLECTION,
     collection,
