--- conflicted
+++ resolved
@@ -39,11 +39,7 @@
 // Re-export conditional builders
 export { when, Conditional } from './ConditionalExprBuilder'
 
-<<<<<<< HEAD
 export function block<D extends BlockDefinition>(definition: Omit<D, 'type' | 'blockType'>): D {
-=======
-export function block<D extends BlockDefinition>(definition: Omit<D, 'type'>): D {
->>>>>>> 11922c56
   return finaliseBuilders({
     ...definition,
     type: StructureType.BLOCK,
