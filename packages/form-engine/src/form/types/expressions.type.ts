import { FunctionType, ExpressionType, LogicType, TransitionType } from './enums'

/**
 * Represents a reference to a value in the form context.
 * References are resolved at runtime to access data from various sources.
 *
 * @example
 * // Reference to a form field answer
 * { type: 'ExpressionType.Reference', path: ['answers', 'email'] }
 *
 * @example
 * // Reference to external data
 * { type: 'ExpressionType.Reference', path: ['data', 'user', 'role'] }
 *
 * @example
 * // Reference to current field (self)
 * { type: 'ExpressionType.Reference', path: ['@self'] }
 *
 * @example
 * // Reference to current collection item
 * { type: 'ExpressionType.Reference', path: ['@item', 'id'] }
 */
export interface ReferenceExpr {
  type: ExpressionType.REFERENCE

  /**
   * Path segments to traverse to reach the target value.
   * Special paths include '@self' (current field) and '@item' (current collection item).
   */
  path: string[]
}

/**
 * Represents a string formatting expression with placeholder substitution.
 * Placeholders are denoted as %1, %2, etc., and are replaced with the corresponding
 * argument values at runtime.
 *
 * @example
 * // Simple string formatting
 * {
 *   type: 'ExpressionType.Format',
 *   template: 'Hello %1, you are %2 years old',
 *   arguments: [
 *     { type: 'ExpressionType.Reference', path: ['answers', 'name'] },
 *     { type: 'ExpressionType.Reference', path: ['answers', 'age'] }
 *   ]
 * }
 *
 * @example
 * // Dynamic field code generation in collections
 * {
 *   type: 'ExpressionType.Format',
 *   template: 'address_%1_street',
 *   arguments: [{ type: 'ExpressionType.Reference', path: ['@item', 'id'] }]
 * }
 */
export interface FormatExpr {
  type: ExpressionType.FORMAT

  /**
   * Template string containing placeholders (%1, %2, etc.).
   * Placeholders are 1-indexed and correspond to the arguments array.
   */
  template: string

  /**
   * Array of expressions whose values will replace the placeholders.
   * The first argument replaces %1, second replaces %2, and so on.
   */
  arguments: ValueExpr[]
}

/**
 * Represents a pipeline of sequential transformations.
 * The output of each step becomes the input to the next step,
 * allowing for complex data transformations through composition.
 *
 * @example
 * // Chain multiple transformations
 * {
 *   type: 'ExpressionType.Pipeline',
 *   input: { type: 'ExpressionType.Reference', path: ['answers', 'email'] },
 *   steps: [
 *     { type: 'FunctionType.Transformer', name: 'trim', arguments: [] },
 *     { type: 'FunctionType.Transformer', name: 'toLowerCase', arguments: [] },
 *     { type: 'FunctionType.Transformer', name: 'validateEmail', arguments: [] }
 *   ]
 * }
 *
 * @example
 * // Transform with arguments
 * {
 *   type: 'ExpressionType.Pipeline',
 *   input: { type: 'ExpressionType.Reference', path: ['answers', 'price'] },
 *   steps: [
 *     { type: 'FunctionType.Transformer', name: 'multiply', arguments: [1.2] },
 *     { type: 'FunctionType.Transformer', name: 'round', arguments: [2] },
 *     { type: 'FunctionType.Transformer', name: 'formatCurrency', arguments: ['GBP'] }
 *   ]
 * }
 */
export interface PipelineExpr {
  type: ExpressionType.PIPELINE

  /**
   * Initial value expression to be transformed.
   * This value is passed as input to the first step.
   */
  input: ValueExpr

  /**
   * Ordered array of transformation steps.
   * Each step receives the output of the previous step as its input.
   */
  steps: TransformerFunctionExpr[]
}

/**
 * Base interface for all function call expressions with typed arguments.
 * This serves as the foundation for specific function types like conditions and transformers.
 */
export interface BaseFunctionExpr<A extends ValueExpr[]> {
  type: FunctionType
  /**
   * Name of the registered function.
   * Must match a function in the appropriate registry.
   */
  name: string

  /** Arguments to pass to the function. */
  arguments: A
}

/**
 * Represents a condition function call expression.
 * Condition functions evaluate to boolean values for validation and logic predicates.
 *
 * @example
 * // Required validation condition
 * {
 *   type: 'FunctionType.Condition',
 *   name: 'isRequired',
 *   arguments: []
 * }
 *
 * @example
 * // Length validation with parameter
 * {
 *   type: 'FunctionType.Condition',
 *   name: 'hasMaxLength',
 *   arguments: [100]
 * }
 *
 * @example
 * // Range validation with multiple parameters
 * {
 *   type: 'FunctionType.Condition',
 *   name: 'isBetween',
 *   arguments: [10, 100]
 * }
 */
export interface ConditionFunctionExpr<A extends ValueExpr[] = ValueExpr[]> extends BaseFunctionExpr<A> {
  type: FunctionType.CONDITION
}

/**
 * Generic function expression that can represent any function type.
 * Used when the specific function type is not known at compile time.
 */
export type FunctionExpr<A extends ValueExpr[]> = BaseFunctionExpr<A>

/**
 * Represents a transformer function call expression.
 * Transformer functions modify values for formatting, extraction, or type conversion.
 *
 * @example
 * // Transform to uppercase
 * {
 *   type: 'FunctionType.Transformer',
 *   name: 'toUpperCase',
 *   arguments: []
 * }
 *
 * @example
 * // Extract regex capture group
 * {
 *   type: 'FunctionType.Transformer',
 *   name: 'regexCapture',
 *   arguments: ['^item-(.+)$', 1]
 * }
 */
export interface TransformerFunctionExpr<A extends ValueExpr[] = ValueExpr[]> extends BaseFunctionExpr<A> {
  type: FunctionType.TRANSFORMER
}

/**
 * Represents a side effect to be executed during transitions.
 * Effects handle actions like saving data, manipulating collections,
 * or triggering external operations.
 **
 * @example
 * // Save effect
 * {
 *   type: 'FunctionType.Effect',
 *   name: 'save',
 *   arguments: [{ draft: true }]
 * }
 *
 * @example
 * // Add to collection effect
 * {
 *   type: 'FunctionType.Effect',
 *   name: 'addToCollection',
 *   arguments: [
 *     { type: 'ExpressionType.Reference', path: ['answers', 'addresses'] },
 *     { street: '', city: '', postcode: '' }
 *   ]
 * }
 */
export interface EffectFunctionExpr<A extends ValueExpr[] = ValueExpr[]> extends BaseFunctionExpr<A> {
  type: FunctionType.EFFECT
}

/**
 * Represents a collection expression that iterates over data to produce repeated templates.
 * Collections allow dynamic generation of form elements based on arrays of data.
 *
 * @example
 * // Iterate over addresses to create address fields
 * {
 *   type: 'ExpressionType.Collection',
 *   collection: { type: 'ExpressionType.Reference', path: ['answers', 'addresses'] },
 *   template: [
 *     {
 *       type: 'StructureType.Block',
 *       variant: 'text',
 *       code: { type: 'ExpressionType.Format', text: 'address_%1_line1', args: [{ type: 'ExpressionType.Reference', path: ['@item', 'id'] }] }
 *     }
 *   ]
 * }
 *
 * @example
 * // Collection with fallback when empty
 * {
 *   type: 'ExpressionType.Collection',
 *   collection: { type: 'ExpressionType.Reference', path: ['data', 'items'] },
 *   template: [...],
 *   fallback: [{ type: 'StructureType.Block', variant: 'html', content: 'No items found' }]
 * }
 */
export interface CollectionExpr<T = any, F = T> {
  type: ExpressionType.COLLECTION

  /**
   * The data source to iterate over.
   * Can be a reference expression or a static array.
   */
  collection: ReferenceExpr | PipelineExpr | any[]

  /**
   * Template blocks to render for each item in the collection.
   * The template is repeated once per item with @item references resolved.
   */
  template: T[]

  /**
   * Optional fallback blocks to render when the collection is empty.
   * Can be a different block type than the template.
   */
  fallback?: F[]
}

/**
 * Represents any expression that evaluates to a value.
 * This is the base type for all expressions in the form system.
 */
export type ValueExpr =
  | ReferenceExpr
  | FormatExpr
  | TransformerFunctionExpr
  | PipelineExpr
  | CollectionExpr
  | ValueExpr[]
  | string
  | number
  | boolean
  | null
  | Record<string, any>

/* ===== Predicates ===== */
/**
 * Represents a test predicate that evaluates a condition against a subject.
 *
 * @example
 * // Test if field is required (not empty)
 * {
 *   type: 'LogicType.Test',
 *   subject: { type: 'ExpressionType.Reference', path: ['@self'] },
 *   negate: false,
 *   condition: { type: 'FunctionType.Condition', name: 'isRequired', arguments: [] }
 * }
 *
 * @example
 * // Test if email is NOT valid (negated)
 * {
 *   type: 'LogicType.Test',
 *   subject: { type: 'ExpressionType.Reference', path: ['answers', 'email'] },
 *   negate: true,
 *   condition: { type: 'FunctionType.Condition', name: 'isEmail', arguments: [] }
 * }
 */
export interface PredicateTestExpr {
  type: LogicType.TEST
  /** The value expression to test. */
  subject: ValueExpr

  /**
   * Whether to negate the condition result.
   * If true, the predicate passes when the condition returns false.
   */
  negate: boolean

  /** The registered condition function to evaluate against the subject. */
  condition: ConditionFunctionExpr<any>
}

/**
 * Represents an AND logical predicate where all operands must be true.
 *
 * @example
 * // AND logic - all must be true
 * {
 *   type: 'LogicType.And',
 *   operands: [
 *     { type: 'LogicType.Test', subject: {...}, negate: false, condition: {...} },
 *     { type: 'LogicType.Test', subject: {...}, negate: false, condition: {...} }
 *   ]
 * }
 */
export interface PredicateAndExpr {
  type: LogicType.AND

  /**
   * Array of predicates that must all be true.
   * Requires at least 2 operands for logical AND.
   */
  operands: [PredicateExpr, PredicateExpr, ...PredicateExpr[]]
}

/**
 * Represents an OR logical predicate where at least one operand must be true.
 *
 * @example
 * // OR logic - at least one must be true
 * {
 *   type: 'LogicType.Or',
 *   operands: [
 *     { type: 'LogicType.Test', subject: {...}, condition: {...} },
 *     { type: 'LogicType.Test', subject: {...}, condition: {...} }
 *   ]
 * }
 */
export interface PredicateOrExpr {
  type: LogicType.OR

  /**
   * Array of predicates where at least one must be true.
   * Requires at least 2 operands for logical OR.
   */
  operands: [PredicateExpr, PredicateExpr, ...PredicateExpr[]]
}

/**
 * Represents an XOR logical predicate where exactly one operand must be true.
 *
 * @example
 * // XOR logic - exactly one must be true
 * {
 *   type: 'LogicType.Xor',
 *   operands: [
 *     { type: 'LogicType.Test', subject: {...}, condition: {...} },
 *     { type: 'LogicType.Test', subject: {...}, condition: {...} }
 *   ]
 * }
 */
export interface PredicateXorExpr {
  type: LogicType.XOR

  /**
   * Array of predicates where exactly one must be true.
   * Requires at least 2 operands for logical XOR.
   */
  operands: [PredicateExpr, PredicateExpr, ...PredicateExpr[]]
}

/**
 * Represents a NOT logical predicate that inverts the operand's result.
 *
 * @example
 * // NOT logic - invert the result
 * {
 *   type: 'LogicType.Not',
 *   operand: { type: 'LogicType.Test', subject: {...}, condition: {...} }
 * }
 */
export interface PredicateNotExpr {
  type: LogicType.NOT

  /**
   * Single predicate to negate.
   * NOT requires exactly one operand.
   */
  operand: PredicateExpr
}

/**
 * Represents any predicate expression that evaluates to true or false.
 * Used for validation rules, conditional logic, and guards.
 */
export type PredicateExpr = PredicateTestExpr | PredicateAndExpr | PredicateOrExpr | PredicateXorExpr | PredicateNotExpr

/**
 * Represents a conditional expression that evaluates to different values based on a predicate.
 * Follows the if-then-else pattern
 *
 * @example
 * // Simple validation rule
 * {
 *   type: 'LogicType.Conditional',
 *   predicate: {
 *     type: 'LogicType.Test',
 *     subject: { type: 'ExpressionType.Reference', path: ['@self'] },
 *     negate: true,
 *     condition: { type: 'FunctionType.Condition', name: 'isRequired', arguments: [] }
 *   },
 *   thenValue: 'This field is required',
 *   elseValue: false
 * }
 *
 * @example
 * // Conditional field visibility (dependent)
 * {
 *   type: 'LogicType.Conditional',
 *   predicate: {
 *     type: 'LogicType.Test',
 *     subject: { type: 'ExpressionType.Reference', path: ['answers', 'hasChildren'] },
 *     negate: false,
 *     condition: { type: 'FunctionType.Condition', name: 'matchesValue', arguments: [true] }
 *   },
 *   thenValue: true,
 *   elseValue: false
 * }
 *
 * @example
 * // Nested conditionals for complex logic
 * {
 *   type: 'LogicType.Conditional',
 *   predicate: { type: 'LogicType.Test', subject: {...}, condition: {...} },
 *   thenValue: {
 *     type: 'LogicType.Conditional',
 *     predicate: { type: 'LogicType.Test', subject: {...}, condition: {...} ,
 *     thenValue: 'Option A',
 *     elseValue: 'Option B'
 *   },
 *   elseValue: 'Option C'
 * }
 */
export interface ConditionalExpr {
  type: LogicType.CONDITIONAL

  /** The condition to evaluate. */
  predicate: PredicateExpr

  /**
   * The value to return when the predicate evaluates to true.
   * If omitted, defaults to true.
   */
  thenValue?: ValueExpr

  /**
   * The value to return when the predicate evaluates to false.
   * If omitted, defaults to false.
   */
  elseValue?: ValueExpr
}

/* ===== Transitions ===== */

/**
 * Represents a navigation destination with optional conditional logic.
 * Defines where to navigate after a transition completes.
 *
 * @example
 * // Simple navigation
 * { type: 'ExpressionType.Next', goto: '/next-step' }
 *
 * @example
 * // Conditional navigation
 * {
 *   type: 'ExpressionType.Next',
 *   when: { type: 'test', subject: {...}, negate: false, condition: {...} },
 *   goto: '/business-flow'
 * }
 */
export interface NextExpr {
  type: ExpressionType.NEXT
  /**
   * Optional condition that must be true for this navigation to occur.
   * If omitted, this navigation always applies (useful as a fallback).
   */
  when?: PredicateExpr

  /** The path to navigate to. */
  goto: string | FormatExpr
}

/**
 * Lifecycle transition for pure data loading.
 * Runs before access control checks.
 */
export interface LoadTransition {
  type: TransitionType.LOAD
  /** Effects to execute for loading data */
  effects: EffectFunctionExpr<any>[]
}

/**
 * Base interface for access transitions.
 * Guards define denial conditions - when TRUE, access is DENIED.
 */
interface AccessTransitionBase {
  type: TransitionType.ACCESS
  /** Guard conditions - when TRUE, access is DENIED and redirect/error triggers */
  guards?: PredicateExpr
  /** Optional effects to execute before redirect/error (analytics, logging, etc.) */
  effects?: EffectFunctionExpr<any>[]
}

/**
 * Access transition that redirects to another page when guards match.
 * Use for cases like redirecting to login or a prerequisite step.
 */
interface AccessTransitionRedirect extends AccessTransitionBase {
  /** Navigation rules when guards match (access denied) */
  redirect: NextExpr[]
  status?: never
  message?: never
}

/**
 * Access transition that returns an HTTP error response when guards match.
 * Use for cases like 404 Not Found or 403 Forbidden.
 */
interface AccessTransitionError extends AccessTransitionBase {
  redirect?: never
  /** HTTP status code to return (e.g., 401, 403, 404) */
  status: number
  /** Error message to display - can be static string or dynamic expression like Format() */
  message: string | ValueExpr
}

/**
<<<<<<< HEAD
 * Lifecycle transition for access control.
 * Runs after data loading, before rendering.
 *
 * Either redirects to another page OR returns an HTTP error response.
 * TypeScript enforces that redirect and status/message are mutually exclusive.
 */
export type AccessTransition = AccessTransitionRedirect | AccessTransitionError

/**
 * Base interface for submission transition types.
 * Submission transitions control how users move between steps when submitting forms.
=======
 * Lifecycle transition for data submission.
 * Runs after data loading, on form submission.
 *
 * @example
 * // Simple validation - validate and re-render on failure
 * submitTransition({ validate: true })
 *
 * @example
 * // Standard form progression with validation
 * submitTransition({
 *   validate: true,
 *   onValid: {
 *     effects: [MyEffects.save()],
 *     next: [next({ goto: '/next-step' })]
 *   }
 * })
 *
 * @example
 * // Skip validation (drafts, collection operations)
 * submitTransition({
 *   validate: false,
 *   onAlways: {
 *     effects: [MyEffects.saveDraft()],
 *     next: [next({ goto: '/dashboard' })]
 *   }
 * })
 *
 * @example
 * // With onAlways for effects that run regardless of validation result
 * submitTransition({
 *   validate: true,
 *   onAlways: {
 *     effects: [MyEffects.logSubmission()]
 *   },
 *   onValid: {
 *     next: [next({ goto: '/next-step' })]
 *   }
 * })
>>>>>>> 564585e4
 */
export interface SubmitTransition {
  type: TransitionType.SUBMIT

  /**
   * Optional trigger condition for this transition.
   * If omitted, the transition triggers on any form submission.
   */
  when?: PredicateExpr

  /**
   * Optional guard conditions that must be met for the transition to proceed.
   * Guards act as a security layer, preventing transitions in certain states.
   */
  guards?: PredicateExpr

  /**
   * Whether to validate form fields before proceeding.
   * When true, routes to onValid or onInvalid based on validation result.
   * When false (default), skips validation and uses onAlways.
   */
  validate?: boolean

  /**
   * Actions to execute regardless of validation result.
   * When validate is false, this is the only branch that executes.
   * When validate is true, this runs before routing to onValid/onInvalid.
   */
  onAlways?: {
    /** Effects to execute */
    effects?: EffectFunctionExpr<any>[]
    /** Navigation rules */
    next?: NextExpr[]
  }

  /**
   * Actions to execute when validation passes.
   * Only meaningful when validate is true.
   */
  onValid?: {
    /** Effects to execute */
    effects?: EffectFunctionExpr<any>[]
    /** Navigation rules on successful validation */
    next?: NextExpr[]
  }

  /**
   * Actions to execute when validation fails.
   * Only meaningful when validate is true.
   */
  onInvalid?: {
    /** Effects to execute */
    effects?: EffectFunctionExpr<any>[]
    /** Navigation rules on failed validation */
    next?: NextExpr[]
  }
}

/**
 * Lifecycle transition for in-page actions.
 *
 * Executes effects in response to button clicks that don't navigate away,
 * such as "Find address" or "Add another item" buttons.
 *
 * Runs BEFORE block evaluation on POST requests, allowing effects to populate
 * answers that blocks will then display.
 *
 * @example
 * // Postcode lookup action
 * {
 *   type: 'TransitionType.Action',
 *   when: Post('action').match(Condition.Equals('lookup')),
 *   effects: [lookupPostcode()]
 * }
 *
 * @example
 * // Add item to collection
 * {
 *   type: 'TransitionType.Action',
 *   when: Post('action').match(Condition.Equals('add-item')),
 *   effects: [addItemToCollection()]
 * }
 */
export interface ActionTransition {
  type: TransitionType.ACTION

  /**
   * Trigger condition for this action.
   * Checks POST data to determine if this action was triggered.
   */
  when: PredicateExpr

  /**
   * Effects to execute when the action triggers.
   * Effects run before block evaluation, allowing them to set answers
   * that will be displayed in the re-rendered form.
   */
  effects: EffectFunctionExpr<any>[]
}<|MERGE_RESOLUTION|>--- conflicted
+++ resolved
@@ -560,7 +560,6 @@
 }
 
 /**
-<<<<<<< HEAD
  * Lifecycle transition for access control.
  * Runs after data loading, before rendering.
  *
@@ -572,46 +571,6 @@
 /**
  * Base interface for submission transition types.
  * Submission transitions control how users move between steps when submitting forms.
-=======
- * Lifecycle transition for data submission.
- * Runs after data loading, on form submission.
- *
- * @example
- * // Simple validation - validate and re-render on failure
- * submitTransition({ validate: true })
- *
- * @example
- * // Standard form progression with validation
- * submitTransition({
- *   validate: true,
- *   onValid: {
- *     effects: [MyEffects.save()],
- *     next: [next({ goto: '/next-step' })]
- *   }
- * })
- *
- * @example
- * // Skip validation (drafts, collection operations)
- * submitTransition({
- *   validate: false,
- *   onAlways: {
- *     effects: [MyEffects.saveDraft()],
- *     next: [next({ goto: '/dashboard' })]
- *   }
- * })
- *
- * @example
- * // With onAlways for effects that run regardless of validation result
- * submitTransition({
- *   validate: true,
- *   onAlways: {
- *     effects: [MyEffects.logSubmission()]
- *   },
- *   onValid: {
- *     next: [next({ goto: '/next-step' })]
- *   }
- * })
->>>>>>> 564585e4
  */
 export interface SubmitTransition {
   type: TransitionType.SUBMIT
