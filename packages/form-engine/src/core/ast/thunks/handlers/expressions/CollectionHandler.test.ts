--- conflicted
+++ resolved
@@ -35,15 +35,11 @@
       .withProperty(
         'template',
         options.template ?? [
-<<<<<<< HEAD
-          { type: StructureType.BLOCK, blockType: 'basic', variant: 'text' } satisfies BlockDefinition,
-=======
           {
             type: StructureType.BLOCK,
             variant: 'text',
             blockType: 'basic',
           } satisfies BlockDefinition,
->>>>>>> a9a741b2
         ],
       )
 
@@ -299,7 +295,6 @@
         template: [
           {
             type: StructureType.BLOCK,
-            blockType: 'basic',
             variant: 'html',
             blockType: 'basic',
           } satisfies BlockDefinition,
