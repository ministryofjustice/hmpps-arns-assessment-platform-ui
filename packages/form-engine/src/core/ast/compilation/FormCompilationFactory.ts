--- conflicted
+++ resolved
@@ -81,11 +81,7 @@
     // Phase 7 - Wire dependency graph
     NodeCompilationPipeline.wireDependencies(artefact)
 
-<<<<<<< HEAD
-    // Phase 8 - Compile thunk handlers (two-pass: create handlers, then compute metadata)
-=======
     // Phase 8 - Compile thunk handlers
->>>>>>> a9a741b2
     NodeCompilationPipeline.compileThunks(artefact, this.formInstanceDependencies.functionRegistry)
 
     return {
