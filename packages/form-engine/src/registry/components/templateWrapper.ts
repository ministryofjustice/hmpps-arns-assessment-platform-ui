--- conflicted
+++ resolved
@@ -1,8 +1,5 @@
 import { buildComponent } from '@form-engine/registry/utils/buildComponent'
-<<<<<<< HEAD
-=======
 import { isRenderedBlock } from '@form-engine/form/typeguards/structures'
->>>>>>> a9a741b2
 import { BlockDefinition, ConditionalString, EvaluatedBlock } from '../../form/types/structures.type'
 
 /**
@@ -59,8 +56,6 @@
 }
 
 /**
-<<<<<<< HEAD
-=======
  * Extracts a string value from a value that could be:
  * - A plain string
  * - A rendered block (with .html and .block properties)
@@ -79,7 +74,6 @@
 }
 
 /**
->>>>>>> a9a741b2
  * Renders the template wrapper by replacing slot markers with rendered block HTML
  * and value markers with their corresponding values.
  */
