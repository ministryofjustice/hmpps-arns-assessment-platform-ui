--- conflicted
+++ resolved
@@ -164,8 +164,4 @@
 
 1. Validation Control: When a field's dependent condition evaluates to false,
    the field will not be validated, even if it has validation rules
-<<<<<<< HEAD
-3. Answer Management: When dependent is false, the field's value is automatically removed from form answers
-=======
-2. Answer Management: When dependent is false, the field's value is mark for removal
->>>>>>> 8dec3606
+2. Answer Management: When dependent is false, the field's value is mark for removal